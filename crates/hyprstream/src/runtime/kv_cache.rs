//! Key-Value cache implementation for efficient autoregressive generation
//!
//! This module implements KV caching to avoid recomputing past key and value
//! states during inference, providing 10-50x speedup for long sequences.
//!
//! ## Memory Optimization
//!
//! The cache uses a chunked growth strategy instead of pre-allocating the full
//! max_seq_len. This saves ~4GB+ VRAM for models with large context windows.
//!
//! ## Quantization Support
//!
//! Supports optional quantization via bitsandbytes:
//! - `None`: Full precision (FP16/BF16) - default
//! - `Int8`: 8-bit quantization
//! - `Nf4`: 4-bit NormalFloat (best quality for 4-bit)
//! - `Fp4`: 4-bit FloatingPoint
//!
//! Quantization uses a hybrid approach:
//! - Historical tokens are stored quantized (memory savings)
//! - Recent tokens stay in a full-precision buffer (fast updates)
//! - Dequantized view is cached across layers (avoids repeated dequantization)

use anyhow::{anyhow, Result};
<<<<<<< HEAD
use dashmap::DashMap;
use tch::{Kind as DType, Tensor};
=======
use std::collections::HashMap;
use tch::{Device, Kind as DType, Tensor};
>>>>>>> 914d32c2

use super::kv_quant::KVQuantType;
use super::torch_utils::{estimate_tensor_size_mb, safe_zeros};

/// Default chunk size for KV cache growth (in tokens)
const DEFAULT_CHUNK_SIZE: usize = 1024;

/// Default blocksize for bitsandbytes quantization
#[cfg(feature = "bnb")]
const QUANT_BLOCKSIZE: usize = 64;

/// Number of tokens to accumulate before flushing to quantized storage
#[cfg(feature = "bnb")]
const BUFFER_FLUSH_THRESHOLD: usize = 64;

/// Get byte size per element for a dtype
fn dtype_element_size(dtype: DType) -> usize {
    match dtype {
        DType::Half | DType::BFloat16 => 2,
        _ => 4, // Float, Double, Int, etc.
    }
}

/// Quantized tensor storage - stores a contiguous quantized tensor
#[cfg(feature = "bnb")]
#[derive(Debug)]
struct QuantizedTensor {
    /// Quantized data bytes
    data: Vec<u8>,
    /// Quantization state (codebook, absmax, etc.)
    state: bitsandbytes_sys::QuantState,
    /// Original tensor shape for reconstruction
    shape: Vec<i64>,
    /// Original dtype for reconstruction
    dtype: DType,
    /// Target device for reconstruction
    device: Device,
}

#[cfg(feature = "bnb")]
impl QuantizedTensor {
    /// Quantize a tensor using the specified quantization type
    fn from_tensor(tensor: &Tensor, quant_type: KVQuantType) -> Result<Self> {
        let shape = tensor.size();
        let dtype = tensor.kind();
        let device = tensor.device();

        // Move to CPU and convert to f32 for quantization
        let cpu_tensor = tensor
            .to_device(Device::Cpu)
            .to_kind(DType::Float)
            .contiguous();
        let numel = cpu_tensor.numel();

        // Extract f32 data from tensor
        let mut f32_data = vec![0.0f32; numel];
        cpu_tensor
            .f_copy_data(&mut f32_data, numel)
            .map_err(|e| anyhow!("Failed to copy tensor data: {:?}", e))?;

        // Quantize based on type
        let (data, state) = match quant_type {
            KVQuantType::Int8 => bitsandbytes_sys::quantize_blockwise_fp32(&f32_data, QUANT_BLOCKSIZE)
                .map_err(|e| anyhow!("Int8 quantization failed: {:?}", e))?,
            KVQuantType::Nf4 => bitsandbytes_sys::quantize_4bit_nf4_fp32(&f32_data, QUANT_BLOCKSIZE)
                .map_err(|e| anyhow!("NF4 quantization failed: {:?}", e))?,
            KVQuantType::Fp4 => bitsandbytes_sys::quantize_4bit_fp4_fp32(&f32_data, QUANT_BLOCKSIZE)
                .map_err(|e| anyhow!("FP4 quantization failed: {:?}", e))?,
            KVQuantType::None => {
                return Err(anyhow!(
                    "Cannot create QuantizedTensor with KVQuantType::None"
                ));
            }
        };

        tracing::trace!(
            "Quantized tensor: {} elements, shape {:?} -> {} bytes ({:.1}% of f32)",
            numel,
            shape,
            data.len(),
            (data.len() as f64 / (numel * 4) as f64) * 100.0
        );

        Ok(Self {
            data,
            state,
            shape,
            dtype,
            device,
        })
    }

    /// Dequantize back to a tensor
    fn to_tensor(&self) -> Result<Tensor> {
        // Dequantize based on quantization type
        let f32_data = if self.state.is_4bit {
            match self.state.quant_type {
                Some(bitsandbytes_sys::QuantType::Nf4) => {
                    bitsandbytes_sys::dequantize_4bit_nf4_fp32(&self.data, &self.state)
                        .map_err(|e| anyhow!("NF4 dequantization failed: {:?}", e))?
                }
                Some(bitsandbytes_sys::QuantType::Fp4) => {
                    bitsandbytes_sys::dequantize_4bit_fp4_fp32(&self.data, &self.state)
                        .map_err(|e| anyhow!("FP4 dequantization failed: {:?}", e))?
                }
                _ => {
                    return Err(anyhow!("Unknown 4-bit quantization type"));
                }
            }
        } else {
            bitsandbytes_sys::dequantize_blockwise_fp32(&self.data, &self.state)
                .map_err(|e| anyhow!("Int8 dequantization failed: {:?}", e))?
        };

        // Create tensor from f32 data
        let cpu_tensor = Tensor::from_slice(&f32_data).reshape(&self.shape);

        // Convert to original dtype and move to original device
        let tensor = cpu_tensor.to_kind(self.dtype).to_device(self.device);

        Ok(tensor)
    }

    /// Get memory usage in bytes
    fn memory_usage(&self) -> usize {
        self.data.len() + self.state.code.len() * 4 + self.state.absmax.len() * 4
    }
}

/// Storage for KV cache - either full precision tensors or quantized
#[derive(Debug)]
enum KVStorage {
    /// Full precision tensor storage
    FullPrecision {
        keys: Option<Tensor>,
        values: Option<Tensor>,
    },
    /// Quantized storage with buffer for recent tokens (requires `bnb` feature)
    #[cfg(feature = "bnb")]
    Quantized {
        /// Quantized historical keys (contiguous)
        keys_quantized: Option<QuantizedTensor>,
        /// Quantized historical values (contiguous)
        values_quantized: Option<QuantizedTensor>,
        /// Number of tokens in quantized storage
        quantized_len: usize,

        /// Buffer for recent tokens (full precision) - not yet quantized
        keys_buffer: Option<Tensor>,
        /// Buffer for recent values (full precision)
        values_buffer: Option<Tensor>,
        /// Number of tokens in buffer
        buffer_len: usize,

        /// Cached dequantized view (valid for current forward pass)
        /// This avoids re-dequantizing for each layer
        dequant_keys: Option<Tensor>,
        dequant_values: Option<Tensor>,
        /// Position up to which dequant cache is valid
        dequant_valid_len: usize,

        /// Quantization type
        quant_type: KVQuantType,
        /// Template info for tensor creation
        dtype: Option<DType>,
        device: Option<Device>,
    },
}

/// KV cache for a single attention layer
#[derive(Debug)]
pub struct LayerKVCache {
    /// Storage for keys and values
    storage: KVStorage,
    /// Current sequence position (number of cached tokens)
    pub seq_pos: usize,
    /// Maximum sequence length
    pub max_seq_len: usize,
    /// Currently allocated capacity (grows in chunks up to max_seq_len)
    allocated_capacity: usize,
    /// Quantization type
    quant_type: KVQuantType,
}

impl LayerKVCache {
    /// Create a new layer KV cache
    #[cfg(feature = "bnb")]
    pub fn new(max_seq_len: usize, quant_type: KVQuantType) -> Self {
        let storage = match quant_type {
            KVQuantType::None => KVStorage::FullPrecision {
                keys: None,
                values: None,
            },
            _ => KVStorage::Quantized {
                keys_quantized: None,
                values_quantized: None,
                quantized_len: 0,
                keys_buffer: None,
                values_buffer: None,
                buffer_len: 0,
                dequant_keys: None,
                dequant_values: None,
                dequant_valid_len: 0,
                quant_type,
                dtype: None,
                device: None,
            },
        };

        Self {
            storage,
            seq_pos: 0,
            max_seq_len,
            allocated_capacity: 0,
            quant_type,
        }
    }

    /// Create a new layer KV cache (without bnb feature - quantization disabled)
    #[cfg(not(feature = "bnb"))]
    pub fn new(max_seq_len: usize, quant_type: KVQuantType) -> Self {
        if quant_type != KVQuantType::None {
            tracing::warn!(
                "KV cache quantization requested ({:?}) but 'bnb' feature not enabled. Falling back to full precision.",
                quant_type
            );
        }

        Self {
            storage: KVStorage::FullPrecision {
                keys: None,
                values: None,
            },
            seq_pos: 0,
            max_seq_len,
            allocated_capacity: 0,
            quant_type: KVQuantType::None,
        }
    }

    /// Ensure cache has capacity for required_len tokens (full precision only)
    fn ensure_capacity_fp(&mut self, required_len: usize, template: &Tensor) -> Result<()> {
        if required_len <= self.allocated_capacity {
            return Ok(());
        }

        // Round up to chunk boundary
        let new_capacity =
            ((required_len + DEFAULT_CHUNK_SIZE - 1) / DEFAULT_CHUNK_SIZE) * DEFAULT_CHUNK_SIZE;
        let new_capacity = new_capacity.min(self.max_seq_len);

        let shape = template.size();
        if shape.len() != 4 {
            return Err(anyhow!("Expected 4D tensor, got {:?}", shape));
        }
        let (batch_size, num_heads, head_dim) = (shape[0], shape[2], shape[3]);

        let device = template.device();
        let dtype = template.kind();
        let new_shape = [batch_size, new_capacity as i64, num_heads, head_dim];

        let cache_size_mb = estimate_tensor_size_mb(&new_shape, dtype);
        tracing::debug!(
            "Growing KV cache: {} -> {} tokens ({:.1} MB per tensor)",
            self.allocated_capacity,
            new_capacity,
            cache_size_mb
        );

        let new_keys = safe_zeros(&new_shape, (dtype, device))?;
        let new_values = safe_zeros(&new_shape, (dtype, device))?;

        // Copy existing data if any
        if let KVStorage::FullPrecision {
            keys: Some(old_keys),
            values: Some(old_values),
        } = &self.storage
        {
            if self.seq_pos > 0 {
                new_keys
                    .narrow(1, 0, self.seq_pos as i64)
                    .copy_(&old_keys.narrow(1, 0, self.seq_pos as i64));
                new_values
                    .narrow(1, 0, self.seq_pos as i64)
                    .copy_(&old_values.narrow(1, 0, self.seq_pos as i64));
            }
        }

        self.storage = KVStorage::FullPrecision {
            keys: Some(new_keys),
            values: Some(new_values),
        };
        self.allocated_capacity = new_capacity;

        Ok(())
    }

    /// Flush buffer to quantized storage
    #[cfg(feature = "bnb")]
    fn flush_buffer(&mut self) -> Result<()> {
        if let KVStorage::Quantized {
            keys_quantized,
            values_quantized,
            quantized_len,
            keys_buffer,
            values_buffer,
            buffer_len,
            dequant_keys,
            dequant_values,
            dequant_valid_len,
            quant_type,
            ..
        } = &mut self.storage
        {
            if *buffer_len == 0 {
                return Ok(());
            }

            let kb = keys_buffer
                .as_ref()
                .ok_or_else(|| anyhow!("Buffer keys missing"))?;
            let vb = values_buffer
                .as_ref()
                .ok_or_else(|| anyhow!("Buffer values missing"))?;

            // Get just the valid portion of the buffer
            let keys_to_quantize = kb.narrow(1, 0, *buffer_len as i64);
            let values_to_quantize = vb.narrow(1, 0, *buffer_len as i64);

            if keys_quantized.is_some() {
                // Merge: dequantize existing + concat buffer + requantize
                let existing_keys = keys_quantized.as_ref().unwrap().to_tensor()?;
                let existing_values = values_quantized.as_ref().unwrap().to_tensor()?;

                let merged_keys = Tensor::cat(&[existing_keys, keys_to_quantize], 1);
                let merged_values = Tensor::cat(&[existing_values, values_to_quantize], 1);

                *keys_quantized = Some(QuantizedTensor::from_tensor(&merged_keys, *quant_type)?);
                *values_quantized =
                    Some(QuantizedTensor::from_tensor(&merged_values, *quant_type)?);

                tracing::debug!(
                    "Flushed buffer: merged {} + {} = {} tokens",
                    *quantized_len,
                    *buffer_len,
                    *quantized_len + *buffer_len
                );
            } else {
                // First flush - just quantize the buffer
                *keys_quantized =
                    Some(QuantizedTensor::from_tensor(&keys_to_quantize, *quant_type)?);
                *values_quantized =
                    Some(QuantizedTensor::from_tensor(&values_to_quantize, *quant_type)?);

                tracing::debug!("Initial quantization: {} tokens", *buffer_len);
            }

            *quantized_len += *buffer_len;
            *buffer_len = 0;

            // Invalidate dequant cache since quantized data changed
            *dequant_keys = None;
            *dequant_values = None;
            *dequant_valid_len = 0;
        }

        Ok(())
    }

    /// Update cache with new keys and values
    pub fn update(
        &mut self,
        new_keys: &Tensor,
        new_values: &Tensor,
        start_pos: usize,
    ) -> Result<()> {
        let k_size = new_keys.size();
        if k_size.len() != 4 {
            return Err(anyhow!("Expected 4D tensor for keys, got {:?}", k_size));
        }
        let seq_len = k_size[1] as usize;

        // Check bounds against hard limit
        let end_pos = start_pos + seq_len;
        if end_pos > self.max_seq_len {
            return Err(anyhow!(
                "Cache overflow: trying to cache {} tokens starting at position {}, but max_seq_len is {}",
                seq_len, start_pos, self.max_seq_len
            ));
        }

        match &mut self.storage {
            KVStorage::FullPrecision { .. } => {
                // Grow cache if needed (chunked allocation)
                self.ensure_capacity_fp(end_pos, new_keys)?;

                // Re-borrow after potential reallocation
                if let KVStorage::FullPrecision {
                    keys: Some(cached_keys),
                    values: Some(cached_values),
                } = &self.storage
                {
                    cached_keys
                        .narrow(1, start_pos as i64, seq_len as i64)
                        .copy_(new_keys);
                    cached_values
                        .narrow(1, start_pos as i64, seq_len as i64)
                        .copy_(new_values);
                }
            }
            #[cfg(feature = "bnb")]
            KVStorage::Quantized {
                keys_quantized,
                values_quantized,
                quantized_len,
                keys_buffer,
                values_buffer,
                buffer_len,
                dequant_keys,
                dequant_values,
                dequant_valid_len,
                dtype,
                device,
                ..
            } => {
                // Store template info on first update
                if dtype.is_none() {
                    *dtype = Some(new_keys.kind());
                    *device = Some(new_keys.device());
                }

                // Invalidate dequant cache
                *dequant_keys = None;
                *dequant_values = None;
                *dequant_valid_len = 0;

                if start_pos == 0 {
                    // Fresh prompt - put everything in buffer, will be quantized on flush
                    *keys_quantized = None;
                    *values_quantized = None;
                    *quantized_len = 0;

                    *keys_buffer = Some(new_keys.shallow_clone());
                    *values_buffer = Some(new_values.shallow_clone());
                    *buffer_len = seq_len;

                    // Flush immediately if large prompt
                    if seq_len >= BUFFER_FLUSH_THRESHOLD {
                        self.flush_buffer()?;
                    }
                } else {
                    // Incremental update - append to buffer
                    let dt = dtype.ok_or_else(|| anyhow!("dtype not set"))?;
                    let dev = device.ok_or_else(|| anyhow!("device not set"))?;

                    // Ensure buffer exists and has capacity
                    let shape = new_keys.size();
                    let (batch_size, num_heads, head_dim) = (shape[0], shape[2], shape[3]);

                    if keys_buffer.is_none() {
                        // Create buffer with capacity for threshold + some extra
                        let buf_capacity = (BUFFER_FLUSH_THRESHOLD + 64) as i64;
                        *keys_buffer = Some(Tensor::zeros(
                            [batch_size, buf_capacity, num_heads, head_dim],
                            (dt, dev),
                        ));
                        *values_buffer = Some(Tensor::zeros(
                            [batch_size, buf_capacity, num_heads, head_dim],
                            (dt, dev),
                        ));
                    }

                    let kb = keys_buffer.as_ref().unwrap();

                    // Check if buffer needs to grow
                    let buf_capacity = kb.size()[1] as usize;
                    if *buffer_len + seq_len > buf_capacity {
                        // Flush current buffer first
                        self.flush_buffer()?;

                        // Re-borrow after flush
                        if let KVStorage::Quantized {
                            keys_buffer,
                            values_buffer,
                            buffer_len,
                            ..
                        } = &mut self.storage
                        {
                            // Create fresh buffer
                            let buf_capacity = (BUFFER_FLUSH_THRESHOLD + 64) as i64;
                            *keys_buffer = Some(Tensor::zeros(
                                [batch_size, buf_capacity, num_heads, head_dim],
                                (dt, dev),
                            ));
                            *values_buffer = Some(Tensor::zeros(
                                [batch_size, buf_capacity, num_heads, head_dim],
                                (dt, dev),
                            ));
                            *buffer_len = 0;
                        }
                    }

                    // Re-borrow for the actual copy
                    if let KVStorage::Quantized {
                        keys_buffer: Some(kb),
                        values_buffer: Some(vb),
                        buffer_len,
                        ..
                    } = &mut self.storage
                    {
                        // Copy new data into buffer
                        kb.narrow(1, *buffer_len as i64, seq_len as i64)
                            .copy_(new_keys);
                        vb.narrow(1, *buffer_len as i64, seq_len as i64)
                            .copy_(new_values);
                        *buffer_len += seq_len;
                    }

                    // Check if we should flush
                    if let KVStorage::Quantized { buffer_len, .. } = &self.storage {
                        if *buffer_len >= BUFFER_FLUSH_THRESHOLD {
                            self.flush_buffer()?;
                        }
                    }
                }
            }
        }

        // Update position
        self.seq_pos = end_pos;

        Ok(())
    }

    /// Get cached keys and values up to current position
    pub fn get(&mut self) -> Result<(Tensor, Tensor)> {
        if self.seq_pos == 0 {
            return Err(anyhow!("Cache is empty"));
        }

        match &mut self.storage {
            KVStorage::FullPrecision {
                keys: Some(cached_keys),
                values: Some(cached_values),
            } => {
                let keys_slice = cached_keys.narrow(1, 0, self.seq_pos as i64);
                let values_slice = cached_values.narrow(1, 0, self.seq_pos as i64);
                Ok((keys_slice, values_slice))
            }
            KVStorage::FullPrecision { .. } => Err(anyhow!("Keys/values cache not initialized")),
            #[cfg(feature = "bnb")]
            KVStorage::Quantized {
                keys_quantized,
                values_quantized,
                quantized_len,
                keys_buffer,
                values_buffer,
                buffer_len,
                dequant_keys,
                dequant_values,
                dequant_valid_len,
                ..
            } => {
                let total_len = *quantized_len + *buffer_len;

                // Check if we have a valid cached dequantized view
                if *dequant_valid_len == total_len
                    && dequant_keys.is_some()
                    && dequant_values.is_some()
                {
                    let dk = dequant_keys.as_ref().unwrap();
                    let dv = dequant_values.as_ref().unwrap();
                    return Ok((dk.shallow_clone(), dv.shallow_clone()));
                }

                // Need to build the full view
                let mut key_parts: Vec<Tensor> = Vec::new();
                let mut value_parts: Vec<Tensor> = Vec::new();

                // Part 1: Dequantized historical data
                if let Some(kq) = keys_quantized {
                    key_parts.push(kq.to_tensor()?);
                    value_parts.push(values_quantized.as_ref().unwrap().to_tensor()?);
                }

                // Part 2: Buffer data
                if *buffer_len > 0 {
                    if let Some(kb) = keys_buffer.as_ref() {
                        key_parts.push(kb.narrow(1, 0, *buffer_len as i64));
                    }
                    if let Some(vb) = values_buffer.as_ref() {
                        value_parts.push(vb.narrow(1, 0, *buffer_len as i64));
                    }
                }

                let (keys, values) = if key_parts.is_empty() {
                    return Err(anyhow!("No data in cache"));
                } else if key_parts.len() == 1 {
                    (key_parts.remove(0), value_parts.remove(0))
                } else {
                    (
                        Tensor::cat(&key_parts, 1),
                        Tensor::cat(&value_parts, 1),
                    )
                };

                // Cache the dequantized view
                let keys_clone = keys.shallow_clone();
                let values_clone = values.shallow_clone();

                *dequant_keys = Some(keys_clone);
                *dequant_values = Some(values_clone);
                *dequant_valid_len = total_len;

                Ok((keys, values))
            }
        }
    }

    /// Clear the cache
    pub fn clear(&mut self) {
        match &mut self.storage {
            KVStorage::FullPrecision { keys, values } => {
                *keys = None;
                *values = None;
            }
            #[cfg(feature = "bnb")]
            KVStorage::Quantized {
                keys_quantized,
                values_quantized,
                quantized_len,
                keys_buffer,
                values_buffer,
                buffer_len,
                dequant_keys,
                dequant_values,
                dequant_valid_len,
                dtype,
                device,
                ..
            } => {
                *keys_quantized = None;
                *values_quantized = None;
                *quantized_len = 0;
                *keys_buffer = None;
                *values_buffer = None;
                *buffer_len = 0;
                *dequant_keys = None;
                *dequant_values = None;
                *dequant_valid_len = 0;
                *dtype = None;
                *device = None;
            }
        }
        self.seq_pos = 0;
        self.allocated_capacity = 0;
    }

    /// Check if cache is initialized
    pub fn is_initialized(&self) -> bool {
        match &self.storage {
            KVStorage::FullPrecision { keys, values } => keys.is_some() && values.is_some(),
            #[cfg(feature = "bnb")]
            KVStorage::Quantized {
                quantized_len,
                buffer_len,
                ..
            } => *quantized_len > 0 || *buffer_len > 0,
        }
    }

    /// Get memory usage in bytes (approximate)
    pub fn memory_usage(&self) -> usize {
        match &self.storage {
            KVStorage::FullPrecision { keys, values } => {
                let mut total = 0;
                if let Some(k) = keys {
                    total += k.numel() * dtype_element_size(k.kind());
                }
                if let Some(v) = values {
                    total += v.numel() * dtype_element_size(v.kind());
                }
                total
            }
            #[cfg(feature = "bnb")]
            KVStorage::Quantized {
                keys_quantized,
                values_quantized,
                keys_buffer,
                values_buffer,
                buffer_len,
                ..
            } => {
                let mut total = 0;

                // Quantized storage
                if let Some(kq) = keys_quantized {
                    total += kq.memory_usage();
                }
                if let Some(vq) = values_quantized {
                    total += vq.memory_usage();
                }

                // Buffer (only count used portion)
                if let Some(kb) = keys_buffer {
                    if *buffer_len > 0 {
                        let shape = kb.size();
                        let per_token = shape[0] * shape[2] * shape[3];
                        total += (*buffer_len as i64 * per_token) as usize
                            * dtype_element_size(kb.kind());
                    }
                }
                if let Some(vb) = values_buffer {
                    if *buffer_len > 0 {
                        let shape = vb.size();
                        let per_token = shape[0] * shape[2] * shape[3];
                        total += (*buffer_len as i64 * per_token) as usize
                            * dtype_element_size(vb.kind());
                    }
                }

                // Note: dequant cache is temporary and not counted
                total
            }
        }
    }

    /// Get the quantization type
    pub fn quant_type(&self) -> KVQuantType {
        self.quant_type
    }
}

// Backwards compatibility: expose keys/values for code that accesses them directly
impl LayerKVCache {
    /// Get keys tensor (only for full precision mode)
    pub fn keys(&self) -> Option<&Tensor> {
        match &self.storage {
            KVStorage::FullPrecision { keys, .. } => keys.as_ref(),
            #[cfg(feature = "bnb")]
            KVStorage::Quantized { .. } => None,
        }
    }

    /// Get values tensor (only for full precision mode)
    pub fn values(&self) -> Option<&Tensor> {
        match &self.storage {
            KVStorage::FullPrecision { values, .. } => values.as_ref(),
            #[cfg(feature = "bnb")]
            KVStorage::Quantized { .. } => None,
        }
    }
}

/// KV cache manager for all layers in a model
pub struct KVCacheManager {
    /// Cache for each layer (lock-free concurrent access)
    layer_caches: DashMap<usize, LayerKVCache>,
    /// Maximum sequence length
    #[allow(dead_code)]
    max_seq_len: usize,
    /// Whether caching is enabled
    enabled: bool,
    /// Quantization type
    quant_type: KVQuantType,
}

impl KVCacheManager {
    /// Create a new KV cache manager
<<<<<<< HEAD
    pub fn new(num_layers: usize, max_seq_len: usize) -> Self {
        let layer_caches = DashMap::new();
=======
    pub fn new(num_layers: usize, max_seq_len: usize, quant_type: KVQuantType) -> Self {
        tracing::info!(
            "[KVCacheManager::new] Creating cache for {} layers, max_seq_len={}, quant={:?}",
            num_layers,
            max_seq_len,
            quant_type
        );

        let mut layer_caches = HashMap::new();
>>>>>>> 914d32c2
        for layer_idx in 0..num_layers {
            layer_caches.insert(layer_idx, LayerKVCache::new(max_seq_len, quant_type));
        }

        Self {
            layer_caches,
            max_seq_len,
            enabled: true,
            quant_type,
        }
    }

    /// Get cache for a specific layer with a closure
    pub fn with_layer_cache<F, R>(&self, layer_idx: usize, f: F) -> Option<R>
    where
        F: FnOnce(&mut LayerKVCache) -> R,
    {
        if !self.enabled {
            return None;
        }
        self.layer_caches.get_mut(&layer_idx).map(|mut cache_ref| f(&mut cache_ref))
    }

    /// Check if a layer cache exists (for testing)
    #[cfg(test)]
    fn get_layer_cache(&self, layer_idx: usize) -> Option<()> {
        if !self.enabled {
            return None;
        }
        self.layer_caches.contains_key(&layer_idx).then_some(())
    }

    /// Clear all caches
    pub fn clear_all(&self) {
        for mut cache_ref in self.layer_caches.iter_mut() {
            cache_ref.clear();
        }
    }

    /// Enable or disable caching
    pub fn set_enabled(&mut self, enabled: bool) {
        self.enabled = enabled;
        if !enabled {
            self.clear_all();
        }
    }

    /// Get total memory usage in bytes (approximate)
    pub fn memory_usage(&self) -> usize {
        if !self.enabled {
            return 0;
        }

<<<<<<< HEAD
        let mut total = 0;
        for cache_ref in self.layer_caches.iter() {
            let cache = cache_ref.value();
            if let (Some(keys), Some(values)) = (&cache.keys, &cache.values) {
                let element_size = match keys.kind() {
                    DType::Float => 4,
                    DType::Half => 2,
                    DType::BFloat16 => 2,
                    _ => 4,
                };

                let key_elements = keys.size().iter().product::<i64>() as usize;
                let value_elements = values.size().iter().product::<i64>() as usize;

                total += (key_elements + value_elements) * element_size;
            }
        }
=======
        self.layer_caches.values().map(|c| c.memory_usage()).sum()
    }
>>>>>>> 914d32c2

    /// Get the quantization type
    pub fn quant_type(&self) -> KVQuantType {
        self.quant_type
    }
}

#[cfg(test)]
mod tests {
    use super::*;

    #[test]
    fn test_layer_kv_cache_unquantized() -> Result<()> {
        let device = Device::Cpu;
        let dtype = DType::Float;

        let mut cache = LayerKVCache::new(100, KVQuantType::None);

        let batch_size = 2;
        let seq_len = 10;
        let num_heads = 8;
        let head_dim = 64;

        let keys = Tensor::randn(
            [batch_size, seq_len as i64, num_heads, head_dim],
            (dtype, device),
        );
        let values = Tensor::randn(
            [batch_size, seq_len as i64, num_heads, head_dim],
            (dtype, device),
        );

        cache.update(&keys, &values, 0)?;
        assert_eq!(cache.seq_pos, 10);

        let (cached_keys, cached_values) = cache.get()?;
        assert_eq!(
            cached_keys.size(),
            vec![batch_size, 10, num_heads, head_dim]
        );
        assert_eq!(
            cached_values.size(),
            vec![batch_size, 10, num_heads, head_dim]
        );

        Ok(())
    }

    #[test]
    #[cfg(feature = "bnb")]
    fn test_layer_kv_cache_quantized_int8() -> Result<()> {
        // Skip if bitsandbytes library is not available (stub mode)
        if !bitsandbytes_sys::is_available() {
            eprintln!("Skipping quantized test: bitsandbytes library not available");
            return Ok(());
        }

        let device = Device::Cpu;
        let dtype = DType::Float;

        let mut cache = LayerKVCache::new(1000, KVQuantType::Int8);

        let batch_size: i64 = 1;
        let seq_len: i64 = 100; // Large enough to trigger flush
        let num_heads: i64 = 2;
        let head_dim: i64 = 64;

        let keys = Tensor::randn([batch_size, seq_len, num_heads, head_dim], (dtype, device));
        let values = Tensor::randn([batch_size, seq_len, num_heads, head_dim], (dtype, device));

        // Initial prompt
        cache.update(&keys, &values, 0)?;
        assert_eq!(cache.seq_pos, seq_len as usize);

        // Get should work
        let (cached_keys, cached_values) = cache.get()?;
        assert_eq!(
            cached_keys.size(),
            vec![batch_size, seq_len, num_heads, head_dim]
        );
        assert_eq!(
            cached_values.size(),
            vec![batch_size, seq_len, num_heads, head_dim]
        );

        // Second get should use cache
        let (cached_keys2, _) = cache.get()?;
        assert_eq!(cached_keys2.size(), cached_keys.size());

        // Add more tokens
        let new_keys = Tensor::randn([batch_size, 1, num_heads, head_dim], (dtype, device));
        let new_values = Tensor::randn([batch_size, 1, num_heads, head_dim], (dtype, device));
        cache.update(&new_keys, &new_values, seq_len as usize)?;

        let (final_keys, _) = cache.get()?;
        assert_eq!(
            final_keys.size(),
            vec![batch_size, seq_len + 1, num_heads, head_dim]
        );

        Ok(())
    }

    #[test]
    fn test_kv_cache_manager() {
        let num_layers = 32;
        let max_seq_len = 2048;

        let mut manager = KVCacheManager::new(num_layers, max_seq_len, KVQuantType::None);

        for layer_idx in 0..num_layers {
            assert!(manager.get_layer_cache(layer_idx).is_some());
        }

        manager.set_enabled(false);
        assert!(manager.get_layer_cache(0).is_none());

        manager.set_enabled(true);
        assert!(manager.get_layer_cache(0).is_some());
    }

    #[test]
    fn test_kv_cache_manager_quantized() {
        let num_layers = 4;
        let max_seq_len = 512;

        let manager = KVCacheManager::new(num_layers, max_seq_len, KVQuantType::Nf4);

        assert_eq!(manager.quant_type(), KVQuantType::Nf4);
    }
}<|MERGE_RESOLUTION|>--- conflicted
+++ resolved
@@ -22,13 +22,8 @@
 //! - Dequantized view is cached across layers (avoids repeated dequantization)
 
 use anyhow::{anyhow, Result};
-<<<<<<< HEAD
 use dashmap::DashMap;
-use tch::{Kind as DType, Tensor};
-=======
-use std::collections::HashMap;
 use tch::{Device, Kind as DType, Tensor};
->>>>>>> 914d32c2
 
 use super::kv_quant::KVQuantType;
 use super::torch_utils::{estimate_tensor_size_mb, safe_zeros};
@@ -798,10 +793,6 @@
 
 impl KVCacheManager {
     /// Create a new KV cache manager
-<<<<<<< HEAD
-    pub fn new(num_layers: usize, max_seq_len: usize) -> Self {
-        let layer_caches = DashMap::new();
-=======
     pub fn new(num_layers: usize, max_seq_len: usize, quant_type: KVQuantType) -> Self {
         tracing::info!(
             "[KVCacheManager::new] Creating cache for {} layers, max_seq_len={}, quant={:?}",
@@ -810,8 +801,7 @@
             quant_type
         );
 
-        let mut layer_caches = HashMap::new();
->>>>>>> 914d32c2
+        let layer_caches = DashMap::new();
         for layer_idx in 0..num_layers {
             layer_caches.insert(layer_idx, LayerKVCache::new(max_seq_len, quant_type));
         }
@@ -865,28 +855,8 @@
             return 0;
         }
 
-<<<<<<< HEAD
-        let mut total = 0;
-        for cache_ref in self.layer_caches.iter() {
-            let cache = cache_ref.value();
-            if let (Some(keys), Some(values)) = (&cache.keys, &cache.values) {
-                let element_size = match keys.kind() {
-                    DType::Float => 4,
-                    DType::Half => 2,
-                    DType::BFloat16 => 2,
-                    _ => 4,
-                };
-
-                let key_elements = keys.size().iter().product::<i64>() as usize;
-                let value_elements = values.size().iter().product::<i64>() as usize;
-
-                total += (key_elements + value_elements) * element_size;
-            }
-        }
-=======
-        self.layer_caches.values().map(|c| c.memory_usage()).sum()
-    }
->>>>>>> 914d32c2
+        self.layer_caches.iter().map(|c| c.value().memory_usage()).sum()
+    }
 
     /// Get the quantization type
     pub fn quant_type(&self) -> KVQuantType {
