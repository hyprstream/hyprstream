--- conflicted
+++ resolved
@@ -90,7 +90,6 @@
         let prompt_len = input_ids.len();
         let mut tokens_generated = 0;
 
-<<<<<<< HEAD
         // Clear and prepare our generated tokens buffer
         self.generated_tokens.clear();
         self.generated_tokens.reserve(request.max_tokens);
@@ -213,78 +212,8 @@
                             tokio::time::sleep(duration).await;
                         }
                     }
-=======
-        for i in 0..request.max_tokens {
-            // Step 1: Forward pass with KV caching
-            let logits = if i == 0 {
-                self.engine.forward(&input_ids)?
-            } else {
-                self.engine.forward_cached(&input_ids, prompt_len + i - 1, true)?
-            };
-
-            // Step 2: Sample next token with new params interface
-            let next_token = self.engine.sample_token_with_params(
-                &logits,
-                params,
-                &input_ids,
-            )?;
-
-            // Step 3: Validate token BEFORE adding to context
-
-            // Check if token is beyond the tokenizer's vocabulary
-            // Tokens beyond vocab size indicate a bug in sampling or model configuration
-            let vocab_size = self.engine.get_vocab_size();
-            if vocab_size > 0 && next_token >= vocab_size {
-                tracing::error!(
-                    "Generated token {} exceeds vocabulary size {}. This indicates a bug in model initialization or sampling.",
-                    next_token, vocab_size
-                );
-                return Err(anyhow::anyhow!(
-                    "Generated out-of-vocabulary token {}: exceeds vocab size {}",
-                    next_token,
-                    vocab_size
-                ));
-            }
-
-            // Check for EOS token from model config
-            if self.engine.is_eos_token(next_token) {
-                tracing::debug!("EOS token detected: {}", next_token);
-                break;
-            }
-
-            // Step 4: Add token to sequence ONLY after validation
-            input_ids.push(next_token as i64);
-            tokens_generated += 1;
-
-            // Step 5: Decode new text incrementally using custom decoder
-            // Note: Using IncrementalUtf8Decoder due to tokenizers 0.20.4 DecodeStream bugs
-            // TODO: Upgrade to tokenizers 0.22.1+ to use native DecodeStream API for O(1) decoding
-            let new_text = self.decoder.push_token_simple(next_token as i64, |tokens| {
-                let mut full_ids = Vec::with_capacity(prompt_len + tokens.len());
-                full_ids.extend(&input_ids[..prompt_len]);
-                full_ids.extend(tokens);
-                self.engine.detokenize(&full_ids[prompt_len..])
-            })?;
-
-            // Step 6: Call callback with new text (if any)
-            if !new_text.is_empty() {
-                match callback(&new_text)? {
-                    CallbackControl::Continue => {},
-                    CallbackControl::Stop => break,
->>>>>>> 818d9338
-                }
-
-<<<<<<< HEAD
-                // Step 7: Check for stop tokens in the generated text
-                if !request.stop_tokens.is_empty() {
-                    if let Ok(current_text) = self.engine.detokenize(&self.generated_tokens) {
-                        if request.stop_tokens.iter().any(|stop| current_text.ends_with(stop)) {
-                            tracing::debug!("Stop token detected at end of text");
-                            break;
-                        }
-                    }
-                }
-=======
+                }
+
             // Step 7: Check for stop tokens at the end of generated text
             // We check if any stop token appears at the end to avoid false positives
             if request
@@ -294,7 +223,6 @@
             {
                 tracing::debug!("Stop token detected in generated text");
                 break;
->>>>>>> 818d9338
             }
 
             Ok::<_, anyhow::Error>(())
